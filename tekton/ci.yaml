--- conflicted
+++ resolved
@@ -69,18 +69,10 @@
       metadata:
         generateName: "$(tt.params.gitShortRevision)-"
         annotations:
-<<<<<<< HEAD
           # github.integrations.tekton.dev/owner: "$(tt.params.owner)"
           # github.integrations.tekton.dev/repo: "$(tt.params.repo)"
           # github.integrations.tekton.dev/url: "https://tekton.office.furiosa.in/#/namespaces/{{ .Namespace }}/taskruns/{{ .Name }}"
           # github.integrations.tekton.dev/commit: "$(tt.params.gitRevision)"
-=======
-          github.integrations.tekton.dev/name: "{{ .Name }}"
-          github.integrations.tekton.dev/owner: "$(tt.params.owner)"
-          github.integrations.tekton.dev/repo: "$(tt.params.repo)"
-          github.integrations.tekton.dev/url: "https://tekton.office.furiosa.in/#/namespaces/{{ .Namespace }}/taskruns/{{ .Name }}"
-          github.integrations.tekton.dev/commit: "$(tt.params.gitRevision)"
->>>>>>> 3fc02aed
       spec:
         params:
           - name: owner
